--- conflicted
+++ resolved
@@ -13,18 +13,6 @@
   rev: master
   hooks:
     - id: nbstripout
-<<<<<<< HEAD
-# - repo: https://github.com/nbQA-dev/nbQA
-#   rev: 0.3.5
-#   hooks:
-    # - id: nbqa-isort
-    #   args: [--nbqa-mutate]
-    # - id: nbqa-pyupgrade
-    #   args: [--nbqa-mutate]
-    # - id: nbqa-flake8
-    # - id: nbqa-black
-    #   args: [--nbqa-mutate]
-=======
 
 - repo: https://github.com/nbQA-dev/nbQA
   rev: 0.3.5
@@ -52,5 +40,4 @@
 # - repo: https://github.com/pre-commit/mirrors-isort
 #   rev: 'v5.6.4'
 #   hooks:
-#     - id: isort
->>>>>>> 9ef3e43a
+#     - id: isort